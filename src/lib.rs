--- conflicted
+++ resolved
@@ -68,16 +68,12 @@
 use std::sync::mpsc::{Sender, Receiver, channel};
 use std::marker::PhantomData;
 
-<<<<<<< HEAD
-pub use Branch2::*;
-=======
 #[cfg(feature = "chan_select")]
 use std::sync::mpsc::Select;
 #[cfg(feature = "chan_select")]
 use std::collections::HashMap;
 
-pub use Branch::*;
->>>>>>> 5c5d6800
+pub use Branch2::*;
 
 /// A session typed channel. `P` is the protocol and `E` is the environment,
 /// containing potential recursion targets
@@ -480,20 +476,12 @@
     #[must_use]
     pub fn offer(self) -> Branch5<Chan<E, P>, Chan<E, Q>, Chan<E, R>, Chan<E, S>, Chan<E, T>> {
         unsafe {
-<<<<<<< HEAD
             match read_chan(&self) {
                 1u8 => Branch5::B1(transmute(self)),
                 2u8 => Branch5::B2(transmute(self)),
                 3u8 => Branch5::B3(transmute(self)),
                 4u8 => Branch5::B4(transmute(self)),
                 _ =>   Branch5::B5(transmute(self))
-=======
-            let b = read_chan(&self);
-            if b {
-                Left(transmute(self))
-            } else {
-                Right(transmute(self))
->>>>>>> 5c5d6800
             }
         }
     }
@@ -733,45 +721,8 @@
 ///
 /// The identifiers on the left-hand side of the arrows have no semantic
 /// meaning, they only provide a meaningful name for the reader.
-<<<<<<< HEAD
-// #[macro_export]
-// macro_rules! offer {
-//     (
-//         $id:ident, $branch:ident => $code:expr, $($t:tt)+
-//     ) => (
-//         match $id.offer() {
-//             Branch2::B1($id) => $code,
-//             Branch2::B2($id) => offer!{ $id, $($t)+ }
-//         }
-//     );
-//     (
-//         $id:ident, $branch:ident => $code:expr
-//     ) => (
-//         $code
-//     )
-// }
 
 /// this macro plays the same role as the `select!` macro does for `Receiver`s.
-=======
-#[macro_export]
-macro_rules! offer {
-    (
-        $id:ident, $branch:ident => $code:expr, $($t:tt)+
-    ) => (
-        match $id.offer() {
-            Left($id) => $code,
-            Right($id) => offer!{ $id, $($t)+ }
-        }
-    );
-    (
-        $id:ident, $branch:ident => $code:expr
-    ) => (
-        $code
-    )
-}
-
-/// This macro plays the same role as the `select!` macro does for `Receiver`s.
->>>>>>> 5c5d6800
 ///
 /// It also supports a second form with `Offer`s (see the example below).
 ///
@@ -812,79 +763,7 @@
 ///     }
 /// }
 /// ```
-<<<<<<< HEAD
-
-=======
-///
-/// ```rust
-/// #![feature(rand)]
-/// #[macro_use]
-/// extern crate session_types;
-/// extern crate rand;
-///
-/// use std::thread::spawn;
-/// use session_types::*;
-///
-/// type Igo = Choose<Send<String, Eps>, Send<u64, Eps>>;
-/// type Ugo = Offer<Recv<String, Eps>, Recv<u64, Eps>>;
-///
-/// fn srv(chan_one: Chan<(), Ugo>, chan_two: Chan<(), Ugo>) {
-///     let _ign;
-///     chan_select! {
-///         _ign = chan_one.offer() => {
-///             String => {
-///                 let (c, s) = chan_one.recv();
-///                 assert_eq!("Hello, World!".to_string(), s);
-///                 c.close();
-///                 match chan_two.offer() {
-///                     Left(c) => c.recv().0.close(),
-///                     Right(c) => c.recv().0.close(),
-///                 }
-///             },
-///             Number => {
-///                 chan_one.recv().0.close();
-///                 match chan_two.offer() {
-///                     Left(c) => c.recv().0.close(),
-///                     Right(c) => c.recv().0.close(),
-///                 }
-///             }
-///         },
-///         _ign = chan_two.offer() => {
-///             String => {
-///                 chan_two.recv().0.close();
-///                 match chan_one.offer() {
-///                     Left(c) => c.recv().0.close(),
-///                     Right(c) => c.recv().0.close(),
-///                 }
-///             },
-///             Number => {
-///                 chan_two.recv().0.close();
-///                 match chan_one.offer() {
-///                     Left(c) => c.recv().0.close(),
-///                     Right(c) => c.recv().0.close(),
-///                 }
-///             }
-///         }
-///     }
-/// }
-///
-/// fn cli(c: Chan<(), Igo>) {
-///     c.sel1().send("Hello, World!".to_string()).close();
-/// }
-///
-/// fn main() {
-///     let (ca1, ca2) = session_channel();
-///     let (cb1, cb2) = session_channel();
-///
-///     cb2.sel2().send(42).close();
-///
-///     spawn(move|| cli(ca2));
-///
-///     srv(ca1, cb1);
-/// }
-/// ```
 #[cfg(features = "chan_select")]
->>>>>>> 5c5d6800
 #[macro_export]
 macro_rules! chan_select {
     (
