--- conflicted
+++ resolved
@@ -162,7 +162,6 @@
     type Dual = Rec<T::Dual>;
 }
 
-<<<<<<< HEAD
 unsafe impl <R: HasDual, N: HasDual> HasDual for IterIn<R, N> {
     type Dual = IterOut<R::Dual, N::Dual>;
 }
@@ -175,20 +174,6 @@
     type Dual = IterEps;
 }
 
-pub unsafe trait HasDualEnv {
-    type DualEnv;
-}
-
-unsafe impl HasDualEnv for () {
-    type DualEnv = ();
-}
-
-unsafe impl <R: HasDual, E: HasDualEnv> HasDualEnv for (R, E) {
-    type DualEnv = (R::Dual, E::DualEnv);
-}
-
-=======
->>>>>>> 091f1d0b
 impl<E> Chan<E, Eps> {
     /// Close a channel. Should always be used at the end of your program.
     pub fn close(self) {
